# Copyright (c) # Copyright (c) 2018-2020 CVC.
#
# This work is licensed under the terms of the MIT license.
# For a copy, see <https://opensource.org/licenses/MIT>.


"""
This module provides GlobalRoutePlanner implementation.
"""

import math
import numpy as np
import networkx as nx

import carla
import lib.frenet_optimal_trajectory_planner.FrenetOptimalTrajectory.fot_wrapper as fot
from agent.waypoint import Waypoint
from agent.local_planner import RoadOption
from agent.misc import vector
import matplotlib.pyplot as plt

class GlobalRoutePlanner(object):
    """
    This class provides a very high level route plan.
    """

    def __init__(self, wmap, sampling_resolution, world):
        self._sampling_resolution = sampling_resolution
        self._wmap = wmap
        self._topology = None
        self._graph = None
        self._id_map = None
        self._road_id_to_edge = None
        self._parking_lot = world.parking_lot

        self._intersection_end_node = -1
        self._previous_decision = RoadOption.VOID

        # Build the graph
        self._build_topology()
        self._build_graph()
        self._find_loose_ends()
        self._lane_change_link()

    def trace_route(self, origin, destination):
        """
        This method returns list of (carla.Waypoint, RoadOption)
        from origin to destination
        """
        route_trace = []
        initial_conditions = {
            'ps': 0,
            'target_speed': 20,
            'pos': np.array([origin.x, origin.y]),
            'vel': np.array([0, 0]),
            'wp': np.array([[origin.x, origin.y], [destination.x, destination.y]]),
            'obs': np.array([])
        }
        hyperparameters = {
            "max_speed": 25.0,
            "max_accel": 15.0,
            "max_curvature": 15.0,
            "max_road_width_l": 5.0,
            "max_road_width_r": 5.0,
            "d_road_w": 0.5,
            "dt": 0.2,
            "maxt": 5.0,
            "mint": 2.0,
            "d_t_s": 0.5,
            "n_s_sample": 2.0,
            "obstacle_clearance": 0.1,
            "kd": 1.0,
            "kv": 0.1,
            "ka": 0.1,
            "kj": 0.1,
            "kt": 0.1,
            "ko": 0.1,
            "klat": 1.0,
            "klon": 1.0,
            "num_threads": 0,
        }
            
        obs = self._parking_lot.parked_cars_bbs

        result_x, result_y, speeds, ix, iy, iyaw, d, s, speeds_x, \
            speeds_y, misc, costs, success = fot.run_fot(initial_conditions, hyperparameters)
        route = []
        for x, y in zip(result_x, result_y):
<<<<<<< HEAD
            route.append((Waypoint(x, y), RoadOption.LANEFOLLOW))
        plt.scatter(result_x, result_y)
        plt.scatter([origin.x, destination.x], [origin.y, destination.y], marker='x')
        plt.savefig('trajectory.png')
=======
            route.append((WP(x, y), RoadOption.LANEFOLLOW))
        print(route)
        # assert False
>>>>>>> 641fa764
        return route
        route = self._path_search(origin, destination)
        current_waypoint = self._wmap.get_waypoint(origin)
        destination_waypoint = self._wmap.get_waypoint(destination)

        for i in range(len(route) - 1):
            road_option = self._turn_decision(i, route)
            edge = self._graph.edges[route[i], route[i+1]]
            path = []

            if edge['type'] != RoadOption.LANEFOLLOW and edge['type'] != RoadOption.VOID:
                route_trace.append((current_waypoint, road_option))
                exit_wp = edge['exit_waypoint']
                n1, n2 = self._road_id_to_edge[exit_wp.road_id][exit_wp.section_id][exit_wp.lane_id]
                next_edge = self._graph.edges[n1, n2]
                if next_edge['path']:
                    closest_index = self._find_closest_in_list(current_waypoint, next_edge['path'])
                    closest_index = min(len(next_edge['path'])-1, closest_index+5)
                    current_waypoint = next_edge['path'][closest_index]
                else:
                    current_waypoint = next_edge['exit_waypoint']
                route_trace.append((current_waypoint, road_option))

            else:
                path = path + [edge['entry_waypoint']] + edge['path'] + [edge['exit_waypoint']]
                closest_index = self._find_closest_in_list(current_waypoint, path)
                for waypoint in path[closest_index:]:
                    current_waypoint = waypoint
                    route_trace.append((current_waypoint, road_option))
                    if len(route)-i <= 2 and waypoint.transform.location.distance(destination) < 2*self._sampling_resolution:
                        break
                    elif len(route)-i <= 2 and current_waypoint.road_id == destination_waypoint.road_id and current_waypoint.section_id == destination_waypoint.section_id and current_waypoint.lane_id == destination_waypoint.lane_id:
                        destination_index = self._find_closest_in_list(destination_waypoint, path)
                        if closest_index > destination_index:
                            break

        return route_trace

    def _build_topology(self):
        """
        This function retrieves topology from the server as a list of
        road segments as pairs of waypoint objects, and processes the
        topology into a list of dictionary objects with the following attributes

        - entry (carla.Waypoint): waypoint of entry point of road segment
        - entryxyz (tuple): (x,y,z) of entry point of road segment
        - exit (carla.Waypoint): waypoint of exit point of road segment
        - exitxyz (tuple): (x,y,z) of exit point of road segment
        - path (list of carla.Waypoint):  list of waypoints between entry to exit, separated by the resolution
        """
        self._topology = []
        # Retrieving waypoints to construct a detailed topology
        for segment in self._wmap.get_topology():
            wp1, wp2 = segment[0], segment[1]
            l1, l2 = wp1.transform.location, wp2.transform.location
            # Rounding off to avoid floating point imprecision
            x1, y1, z1, x2, y2, z2 = np.round([l1.x, l1.y, l1.z, l2.x, l2.y, l2.z], 0)
            wp1.transform.location, wp2.transform.location = l1, l2
            seg_dict = dict()
            seg_dict['entry'], seg_dict['exit'] = wp1, wp2
            seg_dict['entryxyz'], seg_dict['exitxyz'] = (x1, y1, z1), (x2, y2, z2)
            seg_dict['path'] = []
            endloc = wp2.transform.location
            if wp1.transform.location.distance(endloc) > self._sampling_resolution:
                w = wp1.next(self._sampling_resolution)[0]
                while w.transform.location.distance(endloc) > self._sampling_resolution:
                    seg_dict['path'].append(w)
                    next_ws = w.next(self._sampling_resolution)
                    if len(next_ws) == 0:
                        break
                    w = next_ws[0]
            else:
                next_wps = wp1.next(self._sampling_resolution)
                if len(next_wps) == 0:
                    continue
                seg_dict['path'].append(next_wps[0])
            self._topology.append(seg_dict)

    def _build_graph(self):
        """
        This function builds a networkx graph representation of topology, creating several class attributes:
        - graph (networkx.DiGraph): networkx graph representing the world map, with:
            Node properties:
                vertex: (x,y,z) position in world map
            Edge properties:
                entry_vector: unit vector along tangent at entry point
                exit_vector: unit vector along tangent at exit point
                net_vector: unit vector of the chord from entry to exit
                intersection: boolean indicating if the edge belongs to an  intersection
        - id_map (dictionary): mapping from (x,y,z) to node id
        - road_id_to_edge (dictionary): map from road id to edge in the graph
        """

        self._graph = nx.DiGraph()
        self._id_map = dict()  # Map with structure {(x,y,z): id, ... }
        self._road_id_to_edge = dict()  # Map with structure {road_id: {lane_id: edge, ... }, ... }

        for segment in self._topology:
            entry_xyz, exit_xyz = segment['entryxyz'], segment['exitxyz']
            path = segment['path']
            entry_wp, exit_wp = segment['entry'], segment['exit']
            intersection = entry_wp.is_junction
            road_id, section_id, lane_id = entry_wp.road_id, entry_wp.section_id, entry_wp.lane_id

            for vertex in entry_xyz, exit_xyz:
                # Adding unique nodes and populating id_map
                if vertex not in self._id_map:
                    new_id = len(self._id_map)
                    self._id_map[vertex] = new_id
                    self._graph.add_node(new_id, vertex=vertex)
            n1 = self._id_map[entry_xyz]
            n2 = self._id_map[exit_xyz]
            if road_id not in self._road_id_to_edge:
                self._road_id_to_edge[road_id] = dict()
            if section_id not in self._road_id_to_edge[road_id]:
                self._road_id_to_edge[road_id][section_id] = dict()
            self._road_id_to_edge[road_id][section_id][lane_id] = (n1, n2)

            entry_carla_vector = entry_wp.transform.rotation.get_forward_vector()
            exit_carla_vector = exit_wp.transform.rotation.get_forward_vector()

            # Adding edge with attributes
            self._graph.add_edge(
                n1, n2,
                length=len(path) + 1, path=path,
                entry_waypoint=entry_wp, exit_waypoint=exit_wp,
                entry_vector=np.array(
                    [entry_carla_vector.x, entry_carla_vector.y, entry_carla_vector.z]),
                exit_vector=np.array(
                    [exit_carla_vector.x, exit_carla_vector.y, exit_carla_vector.z]),
                net_vector=vector(entry_wp.transform.location, exit_wp.transform.location),
                intersection=intersection, type=RoadOption.LANEFOLLOW)

    def _find_loose_ends(self):
        """
        This method finds road segments that have an unconnected end, and
        adds them to the internal graph representation
        """
        count_loose_ends = 0
        hop_resolution = self._sampling_resolution
        for segment in self._topology:
            end_wp = segment['exit']
            exit_xyz = segment['exitxyz']
            road_id, section_id, lane_id = end_wp.road_id, end_wp.section_id, end_wp.lane_id
            if road_id in self._road_id_to_edge \
                    and section_id in self._road_id_to_edge[road_id] \
                    and lane_id in self._road_id_to_edge[road_id][section_id]:
                pass
            else:
                count_loose_ends += 1
                if road_id not in self._road_id_to_edge:
                    self._road_id_to_edge[road_id] = dict()
                if section_id not in self._road_id_to_edge[road_id]:
                    self._road_id_to_edge[road_id][section_id] = dict()
                n1 = self._id_map[exit_xyz]
                n2 = -1*count_loose_ends
                self._road_id_to_edge[road_id][section_id][lane_id] = (n1, n2)
                next_wp = end_wp.next(hop_resolution)
                path = []
                while next_wp is not None and next_wp \
                        and next_wp[0].road_id == road_id \
                        and next_wp[0].section_id == section_id \
                        and next_wp[0].lane_id == lane_id:
                    path.append(next_wp[0])
                    next_wp = next_wp[0].next(hop_resolution)
                if path:
                    n2_xyz = (path[-1].transform.location.x,
                              path[-1].transform.location.y,
                              path[-1].transform.location.z)
                    self._graph.add_node(n2, vertex=n2_xyz)
                    self._graph.add_edge(
                        n1, n2,
                        length=len(path) + 1, path=path,
                        entry_waypoint=end_wp, exit_waypoint=path[-1],
                        entry_vector=None, exit_vector=None, net_vector=None,
                        intersection=end_wp.is_junction, type=RoadOption.LANEFOLLOW)

    def _lane_change_link(self):
        """
        This method places zero cost links in the topology graph
        representing availability of lane changes.
        """

        for segment in self._topology:
            left_found, right_found = False, False

            for waypoint in segment['path']:
                if not segment['entry'].is_junction:
                    next_waypoint, next_road_option, next_segment = None, None, None

                    if waypoint.right_lane_marking and waypoint.right_lane_marking.lane_change & carla.LaneChange.Right and not right_found:
                        next_waypoint = waypoint.get_right_lane()
                        if next_waypoint is not None \
                                and next_waypoint.lane_type == carla.LaneType.Driving \
                                and waypoint.road_id == next_waypoint.road_id:
                            next_road_option = RoadOption.CHANGELANERIGHT
                            next_segment = self._localize(next_waypoint.transform.location)
                            if next_segment is not None:
                                self._graph.add_edge(
                                    self._id_map[segment['entryxyz']], next_segment[0], entry_waypoint=waypoint,
                                    exit_waypoint=next_waypoint, intersection=False, exit_vector=None,
                                    path=[], length=0, type=next_road_option, change_waypoint=next_waypoint)
                                right_found = True
                    if waypoint.left_lane_marking and waypoint.left_lane_marking.lane_change & carla.LaneChange.Left and not left_found:
                        next_waypoint = waypoint.get_left_lane()
                        if next_waypoint is not None \
                                and next_waypoint.lane_type == carla.LaneType.Driving \
                                and waypoint.road_id == next_waypoint.road_id:
                            next_road_option = RoadOption.CHANGELANELEFT
                            next_segment = self._localize(next_waypoint.transform.location)
                            if next_segment is not None:
                                self._graph.add_edge(
                                    self._id_map[segment['entryxyz']], next_segment[0], entry_waypoint=waypoint,
                                    exit_waypoint=next_waypoint, intersection=False, exit_vector=None,
                                    path=[], length=0, type=next_road_option, change_waypoint=next_waypoint)
                                left_found = True
                if left_found and right_found:
                    break

    def _localize(self, location):
        """
        This function finds the road segment that a given location
        is part of, returning the edge it belongs to
        """
        waypoint = self._wmap.get_waypoint(location)
        edge = None
        try:
            edge = self._road_id_to_edge[waypoint.road_id][waypoint.section_id][waypoint.lane_id]
        except KeyError:
            pass
        return edge

    def _distance_heuristic(self, n1, n2):
        """
        Distance heuristic calculator for path searching
        in self._graph
        """
        l1 = np.array(self._graph.nodes[n1]['vertex'])
        l2 = np.array(self._graph.nodes[n2]['vertex'])
        return np.linalg.norm(l1-l2)

    def _path_search(self, origin, destination):
        """
        This function finds the shortest path connecting origin and destination
        using A* search with distance heuristic.
        origin      :   carla.Location object of start position
        destination :   carla.Location object of of end position
        return      :   path as list of node ids (as int) of the graph self._graph
        connecting origin and destination
        """
        start, end = self._localize(origin), self._localize(destination)

        route = nx.astar_path(
            self._graph, source=start[0], target=end[0],
            heuristic=self._distance_heuristic, weight='length')
        route.append(end[1])
        print(route)
        return route

    def _successive_last_intersection_edge(self, index, route):
        """
        This method returns the last successive intersection edge
        from a starting index on the route.
        This helps moving past tiny intersection edges to calculate
        proper turn decisions.
        """

        last_intersection_edge = None
        last_node = None
        for node1, node2 in [(route[i], route[i+1]) for i in range(index, len(route)-1)]:
            candidate_edge = self._graph.edges[node1, node2]
            if node1 == route[index]:
                last_intersection_edge = candidate_edge
            if candidate_edge['type'] == RoadOption.LANEFOLLOW and candidate_edge['intersection']:
                last_intersection_edge = candidate_edge
                last_node = node2
            else:
                break

        return last_node, last_intersection_edge

    def _turn_decision(self, index, route, threshold=math.radians(35)):
        """
        This method returns the turn decision (RoadOption) for pair of edges
        around current index of route list
        """

        decision = None
        previous_node = route[index-1]
        current_node = route[index]
        next_node = route[index+1]
        next_edge = self._graph.edges[current_node, next_node]
        if index > 0:
            if self._previous_decision != RoadOption.VOID \
                    and self._intersection_end_node > 0 \
                    and self._intersection_end_node != previous_node \
                    and next_edge['type'] == RoadOption.LANEFOLLOW \
                    and next_edge['intersection']:
                decision = self._previous_decision
            else:
                self._intersection_end_node = -1
                current_edge = self._graph.edges[previous_node, current_node]
                calculate_turn = current_edge['type'] == RoadOption.LANEFOLLOW and not current_edge[
                    'intersection'] and next_edge['type'] == RoadOption.LANEFOLLOW and next_edge['intersection']
                if calculate_turn:
                    last_node, tail_edge = self._successive_last_intersection_edge(index, route)
                    self._intersection_end_node = last_node
                    if tail_edge is not None:
                        next_edge = tail_edge
                    cv, nv = current_edge['exit_vector'], next_edge['exit_vector']
                    if cv is None or nv is None:
                        return next_edge['type']
                    cross_list = []
                    for neighbor in self._graph.successors(current_node):
                        select_edge = self._graph.edges[current_node, neighbor]
                        if select_edge['type'] == RoadOption.LANEFOLLOW:
                            if neighbor != route[index+1]:
                                sv = select_edge['net_vector']
                                cross_list.append(np.cross(cv, sv)[2])
                    next_cross = np.cross(cv, nv)[2]
                    deviation = math.acos(np.clip(
                        np.dot(cv, nv)/(np.linalg.norm(cv)*np.linalg.norm(nv)), -1.0, 1.0))
                    if not cross_list:
                        cross_list.append(0)
                    if deviation < threshold:
                        decision = RoadOption.STRAIGHT
                    elif cross_list and next_cross < min(cross_list):
                        decision = RoadOption.LEFT
                    elif cross_list and next_cross > max(cross_list):
                        decision = RoadOption.RIGHT
                    elif next_cross < 0:
                        decision = RoadOption.LEFT
                    elif next_cross > 0:
                        decision = RoadOption.RIGHT
                else:
                    decision = next_edge['type']

        else:
            decision = next_edge['type']

        self._previous_decision = decision
        return decision

    def _find_closest_in_list(self, current_waypoint, waypoint_list):
        min_distance = float('inf')
        closest_index = -1
        for i, waypoint in enumerate(waypoint_list):
            distance = waypoint.transform.location.distance(
                current_waypoint.transform.location)
            if distance < min_distance:
                min_distance = distance
                closest_index = i

        return closest_index<|MERGE_RESOLUTION|>--- conflicted
+++ resolved
@@ -86,16 +86,10 @@
             speeds_y, misc, costs, success = fot.run_fot(initial_conditions, hyperparameters)
         route = []
         for x, y in zip(result_x, result_y):
-<<<<<<< HEAD
             route.append((Waypoint(x, y), RoadOption.LANEFOLLOW))
         plt.scatter(result_x, result_y)
         plt.scatter([origin.x, destination.x], [origin.y, destination.y], marker='x')
         plt.savefig('trajectory.png')
-=======
-            route.append((WP(x, y), RoadOption.LANEFOLLOW))
-        print(route)
-        # assert False
->>>>>>> 641fa764
         return route
         route = self._path_search(origin, destination)
         current_waypoint = self._wmap.get_waypoint(origin)
